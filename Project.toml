name = "SfPhysics"
uuid = "aecb2691-9611-4a09-849a-871cc6723b3a"
authors = ["I Can't Believe It's Not Physics <icantbelieveitsnotphysics@runbox.no>"]
version = "0.1.0"

[deps]
PhysicalConstants = "5ad8b20f-a522-5ce9-bfc9-ddf1d5bda6ab"
Reexport = "189a3867-3050-52da-a836-e630ba90ab69"
Unitful = "1986cc42-f94f-5a68-af5c-568840ba703d"
UnitfulAngles = "6fb2a4bd-7999-5318-a3b2-8ad61056cd98"
UnitfulAstro = "6112ee07-acf9-5e0f-b108-d242c714bf9f"

[compat]
<<<<<<< HEAD
UnitfulAngles = "0.6"
=======
PhysicalConstants = "0.2"
Reexport = "1.0"
>>>>>>> a9908164
julia = "1"<|MERGE_RESOLUTION|>--- conflicted
+++ resolved
@@ -11,10 +11,7 @@
 UnitfulAstro = "6112ee07-acf9-5e0f-b108-d242c714bf9f"
 
 [compat]
-<<<<<<< HEAD
 UnitfulAngles = "0.6"
-=======
 PhysicalConstants = "0.2"
 Reexport = "1.0"
->>>>>>> a9908164
 julia = "1"